(* 
 * ExtInt64 - Extended 64-bit integers
 * Copyright (C) 2005 Damien Doligez
 *               2007 Bluestorm <bluestorm dot dylc on-the-server gmail dot com>
 *               2008 David Teller
 * 
 * This library is free software; you can redistribute it and/or
 * modify it under the terms of the GNU Lesser General Public
 * License as published by the Free Software Foundation; either
 * version 2.1 of the License, or (at your option) any later version,
 * with the special exception on linking described in file LICENSE.
 *
 * This library is distributed in the hope that it will be useful,
 * but WITHOUT ANY WARRANTY; without even the implied warranty of
 * MERCHANTABILITY or FITNESS FOR A PARTICULAR PURPOSE.  See the GNU
 * Lesser General Public License for more details.
 *
 * You should have received a copy of the GNU Lesser General Public
 * License along with this library; if not, write to the Free Software
 * Foundation, Inc., 59 Temple Place, Suite 330, Boston, MA  02111-1307  USA
 *)


(** 64-bit integers.

   This module provides operations on the type [int64]
   of signed 64-bit integers.  Unlike the built-in [int] type,
   the type [int64] is guaranteed to be exactly 64-bit wide on all
   platforms.  All arithmetic operations over [int64] are taken
   modulo 2{^64}.

   Performance notice: values of type [int64] occupy more memory
   space than values of type [int], and arithmetic operations on
   [int64] are generally slower than those on [int].  Use [int64]
   only when the application requires exact 64-bit arithmetic. 

    Any integer literal followed by [L] is taken to be an [int64].
    For instance, [1L] is {!Int64.one}.


    This module extends Stdlib's
    {{:http://caml.inria.fr/pub/docs/manual-ocaml/libref/Int64.html}Int64}
    module, go there for documentation on the rest of the functions
    and types.
        
    @author Xavier Leroy (base module)
    @author Gabriel Scherer
    @author David Teller
*)

    type t = int64

    val zero : int64
(** The 64-bit integer 0. *)

val one : int64
(** The 64-bit integer 1. *)

val minus_one : int64
(** The 64-bit integer -1. *)

external neg : int64 -> int64 = "%int64_neg"
(** Unary negation. *)

external add : int64 -> int64 -> int64 = "%int64_add"
(** Addition. *)

external sub : int64 -> int64 -> int64 = "%int64_sub"
(** Subtraction. *)

external mul : int64 -> int64 -> int64 = "%int64_mul"
(** Multiplication. *)

external div : int64 -> int64 -> int64 = "%int64_div"
(** Integer division.  Raise [Division_by_zero] if the second
   argument is zero.  This division rounds the real quotient of
   its arguments towards zero, as specified for {!Pervasives.(/)}. *)

external rem : int64 -> int64 -> int64 = "%int64_mod"
(** Integer remainder.  If [y] is not zero, the result
   of [Int64.rem x y] satisfies the following property:
   [x = Int64.add (Int64.mul (Int64.div x y) y) (Int64.rem x y)].
   If [y = 0], [Int64.rem x y] raises [Division_by_zero]. *)

val succ : int64 -> int64
(** Successor.  [Int64.succ x] is [Int64.add x Int64.one]. *)

val pred : int64 -> int64
(** Predecessor.  [Int64.pred x] is [Int64.sub x Int64.one]. *)

val abs : int64 -> int64
(** Return the absolute value of its argument. *)

val max_int : int64
(** The greatest representable 64-bit integer, 2{^63} - 1. *)

val min_int : int64
(** The smallest representable 64-bit integer, -2{^63}. *)

external logand : int64 -> int64 -> int64 = "%int64_and"
(** Bitwise logical and. *)

external logor : int64 -> int64 -> int64 = "%int64_or"
(** Bitwise logical or. *)

external logxor : int64 -> int64 -> int64 = "%int64_xor"
(** Bitwise logical exclusive or. *)

val lognot : int64 -> int64
(** Bitwise logical negation *)

external shift_left : int64 -> int -> int64 = "%int64_lsl"
(** [Int64.shift_left x y] shifts [x] to the left by [y] bits.
   The result is unspecified if [y < 0] or [y >= 64]. *)

external shift_right : int64 -> int -> int64 = "%int64_asr"
(** [Int64.shift_right x y] shifts [x] to the right by [y] bits.
   This is an arithmetic shift: the sign bit of [x] is replicated
   and inserted in the vacated bits.
   The result is unspecified if [y < 0] or [y >= 64]. *)

external shift_right_logical : int64 -> int -> int64 = "%int64_lsr"
(** [Int64.shift_right_logical x y] shifts [x] to the right by [y] bits.
   This is a logical shift: zeroes are inserted in the vacated bits
   regardless of the sign of [x].
   The result is unspecified if [y < 0] or [y >= 64]. *)

val ( -- ) : t -> t -> t BatEnum.t
  (** Enumerate an interval.
      
      [5L -- 10L] is the enumeration 5L,6L,7L,8L,9L,10L.
      [10L -- 5L] is the empty enumeration*)
  
val ( --- ) : t -> t -> t BatEnum.t
  (** Enumerate an interval.
      
      [5L -- 10L] is the enumeration 5L,6L,7L,8L,9L,10L.
      [10L -- 5L] is the enumeration 10L,9L,8L,7L,6L,5L.*)

external of_int : int -> int64 = "%int64_of_int"
(** Convert the given integer (type [int]) to a 64-bit integer
    (type [int64]). *)

external to_int : int64 -> int = "%int64_to_int"
(** Convert the given 64-bit integer (type [int64]) to an
   integer (type [int]).  On 64-bit platforms, the 64-bit integer
   is taken modulo 2{^63}, i.e. the high-order bit is lost
   during the conversion.  On 32-bit platforms, the 64-bit integer
   is taken modulo 2{^31}, i.e. the top 33 bits are lost
   during the conversion. *)

external of_float : float -> int64 = "caml_int64_of_float"
(** Convert the given floating-point number to a 64-bit integer,
   discarding the fractional part (truncate towards 0).
   The result of the conversion is undefined if, after truncation,
   the number is outside the range \[{!Int64.min_int}, {!Int64.max_int}\]. *)

external to_float : int64 -> float = "caml_int64_to_float"
(** Convert the given 64-bit integer to a floating-point number. *)


external of_int32 : int32 -> int64 = "%int64_of_int32"
(** Convert the given 32-bit integer (type [int32])
   to a 64-bit integer (type [int64]). *)

external to_int32 : int64 -> int32 = "%int64_to_int32"
(** Convert the given 64-bit integer (type [int64]) to a
   32-bit integer (type [int32]). The 64-bit integer
   is taken modulo 2{^32}, i.e. the top 32 bits are lost
   during the conversion.  *)

external of_nativeint : nativeint -> int64 = "%int64_of_nativeint"
(** Convert the given native integer (type [nativeint])
   to a 64-bit integer (type [int64]). *)

external to_nativeint : int64 -> nativeint = "%int64_to_nativeint"
(** Convert the given 64-bit integer (type [int64]) to a
   native integer.  On 32-bit platforms, the 64-bit integer
   is taken modulo 2{^32}.  On 64-bit platforms,
   the conversion is exact. *)

external of_string : string -> int64 = "caml_int64_of_string"
(** Convert the given string to a 64-bit integer.
   The string is read in decimal (by default) or in hexadecimal,
   octal or binary if the string begins with [0x], [0o] or [0b]
   respectively.
   Raise [Failure "int_of_string"] if the given string is not
   a valid representation of an integer, or if the integer represented
   exceeds the range of integers representable in type [int64]. *)

val to_string : int64 -> string
(** Return the string representation of its argument, in decimal. *)

external bits_of_float : float -> int64 = "caml_int64_bits_of_float"
(** Return the internal representation of the given float according
   to the IEEE 754 floating-point ``double format'' bit layout.
   Bit 63 of the result represents the sign of the float;
   bits 62 to 52 represent the (biased) exponent; bits 51 to 0
   represent the mantissa. *)

external float_of_bits : int64 -> float = "caml_int64_float_of_bits"
(** Return the floating-point number whose internal representation,
   according to the IEEE 754 floating-point ``double format'' bit layout,
   is the given [int64]. *)



val compare: t -> t -> int
(** The comparison function for 64-bit integers, with the same specification as
    {!Pervasives.compare}.  Along with the type [t], this function [compare]
    allows the module [Int64] to be passed as argument to the functors
    {!Set.Make} and {!Map.Make}. *)

(** {6 Submodules grouping all infix operators} *)

module Infix : BatNumber.Infix with type bat__infix_t = t
module Compare: BatNumber.Compare with type bat__compare_t = t

(**/**)

(** {6 Deprecated functions} *)

external format : string -> int64 -> string = "caml_int64_format"
(** [Int64.format fmt n] return the string representation of the
   64-bit integer [n] in the format specified by [fmt].
   [fmt] is a {!Printf}-style format consisting of exactly one
   [%d], [%i], [%u], [%x], [%X] or [%o] conversion specification.
   This function is deprecated; use {!Printf.sprintf} with a [%Lx] format
   instead. *)

(**/**)
    val modulo : int64 -> int64 -> int64
    val pow : int64 -> int64 -> int64

    val ( + ) : t -> t -> t
    val ( - ) : t -> t -> t
    val ( * ) : t -> t -> t
    val ( / ) : t -> t -> t
    val ( ** ) : t -> t -> t
    val ( <> ) : t -> t -> bool
    val ( >= ) : t -> t -> bool
    val ( <= ) : t -> t -> bool
    val ( > ) : t -> t -> bool
    val ( < ) : t -> t -> bool
    val ( = ) : t -> t -> bool
    val operations : t BatNumber.numeric

    (** {6 Boilerplate code}*)

    (** {7 Printing}*)
    val print: 'a BatInnerIO.output -> t -> unit
<<<<<<< HEAD
    val t_printer : t BatValuePrinter.t
=======
      (** prints as decimal string *)
    val xprint: 'a BatInnerIO.output -> t -> unit
      (** prints as hex string *)
    val t_printer : t BatValue_printer.t
>>>>>>> 155de7de

<|MERGE_RESOLUTION|>--- conflicted
+++ resolved
@@ -249,12 +249,9 @@
 
     (** {7 Printing}*)
     val print: 'a BatInnerIO.output -> t -> unit
-<<<<<<< HEAD
-    val t_printer : t BatValuePrinter.t
-=======
       (** prints as decimal string *)
     val xprint: 'a BatInnerIO.output -> t -> unit
       (** prints as hex string *)
     val t_printer : t BatValue_printer.t
->>>>>>> 155de7de
-
+
+
