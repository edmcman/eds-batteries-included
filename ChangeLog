--- conflicted
+++ resolved
@@ -1,4 +1,3 @@
-<<<<<<< HEAD
 2009-02-04  David Rajchenbach-Teller  <David.Teller@univ-orleans.fr>
 
 	* Makefile.in: [install] now installs run.byte/run.native
@@ -60,11 +59,10 @@
 	* src/core/extlib/file.mli: more documentation
 
 	* src/core/extlib/file.ml*: [size_of], [size_of_big], [chmod], [set_permissions] added
-=======
+
 2009-02-03  Edgar Friendly  <thelema314@gmail.com>
 
 	* src/core/extlib/enum.ml*: Enum.{uniq, reduce} added
->>>>>>> 5f16f4a6
 
 2009-02-01  David Rajchenbach-Teller  <David.Teller@univ-orleans.fr>
 
