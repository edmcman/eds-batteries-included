--- conflicted
+++ resolved
@@ -20,11 +20,8 @@
     Test_stack.tests;
     Test_mappable.tests;
     Test_hashcons.tests;
-<<<<<<< HEAD
     Test_mapfunctors.tests;
-=======
     Test_lazy_pattern.tests;
->>>>>>> ee2042ee
   ]
 
 let () = 
